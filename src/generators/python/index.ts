--- conflicted
+++ resolved
@@ -141,59 +141,12 @@
       name = this.deriveNestedSchemaName(schema.identifier.url, true);
     }
 
-<<<<<<< HEAD
     const superClasses = [
       ...(schema.base ? [schema.base.name] : []),
       ...injectSuperClasses(schema.identifier.name),
     ];
     const classDefinition = `class ${name}(${superClasses.join(', ')})`;
-=======
-    wrapOptional(s: string) {
-        return 'Optional[' + s + ']';
-    }
-
-    wrapList(s: string) {
-        return 'L[' + s + ']';
-    }
-
-    wrapLiteral(s: string) {
-        return 'Literal[' + s + ']';
-    }
-
-    generateType(schema: TypeSchema | INestedTypeSchema) {
-        let name = '';
-
-        if (schema instanceof TypeSchema) {
-            name = schema.identifier.name;
-        } else {
-            name = this.deriveNestedSchemaName(schema.identifier.url, true);
-        }
-
-        const superClasses = [
-            ...(schema.base ? [schema.base.name] : []),
-            ...injectSuperClasses(schema.identifier.name),
-        ];
-        const classDefinition = `class ${name}(${superClasses.join(', ')})`;
-
-        this.curlyBlock([classDefinition], () => {
-            if (!schema.fields) {
-                this.line('pass');
-                return;
-            }
-
-            let fields = Object.entries(schema.fields).sort((a, b) => a[0].localeCompare(b[0]));
-            // this.line(`resourceType: Literal['${className}'] = '${className}'`);
-
-            for (const [fieldName, field] of fields) {
-                if ('choices' in field) continue;
-
-                let fieldType = field.type.name;
-                let defaultValue = '';
-
-                if (field.type.kind === 'nested') {
-                    fieldType = this.deriveNestedSchemaName(field.type.url, true);
-                }
->>>>>>> ac3fe54c
+
 
     this.curlyBlock([classDefinition], () => {
       if (!schema.fields) {
@@ -201,16 +154,8 @@
         return;
       }
 
-<<<<<<< HEAD
       const fields = Object.entries(schema.fields).sort((a, b) => a[0].localeCompare(b[0]));
       // this.line(`resourceType: Literal['${className}'] = '${className}'`);
-=======
-                if (field.enum) {
-                    fieldType = this.wrapLiteral(field.enum.map((e) => `"${e}"`).join(', '));
-                }
-
-                // return this.uppercaseFirstLetter(field.type.name);
->>>>>>> ac3fe54c
 
       for (const [fieldName, field] of fields) {
         if ('choices' in field) continue;
